--- conflicted
+++ resolved
@@ -24,7 +24,7 @@
         # Formatear el número de vuelo eliminando espacios
         flight_number = flight_number.replace(" ", "").lower()
 
-<<<<<<< HEAD
+
         # Verificar si el vuelo está en caché y no ha expirado
         current_time = time.time()
         if flight_number in cache:
@@ -35,10 +35,7 @@
 
         # URL de la API con el número de vuelo
         url = f"https://aerodatabox.p.rapidapi.com/flights/number/{flight_number}"
-=======
-        # URL base de la API
-        base_url = "https://aerodatabox.p.rapidapi.com/flights/number/"
->>>>>>> 0c381373
+
 
         # Fecha de consulta
         today = date.today().strftime("%Y-%m-%d")
@@ -53,7 +50,7 @@
             "x-rapidapi-host": "aerodatabox.p.rapidapi.com",
         }
 
-<<<<<<< HEAD
+
         # Realizar la petición a la API
         print(f"[DEBUG] Llamando a la API para obtener datos del vuelo {flight_number}.")
         response = requests.get(url, headers=headers, params=querystring)
@@ -68,35 +65,7 @@
         else:
             print(f"[DEBUG] Error en la respuesta de la API: {response.status_code} - {response.text}")
             return None
-=======
-        # Intentar con la primera clave API
-        headers["x-rapidapi-key"] = api_key_1
-        try:
-            response = requests.get(f"{base_url}{flight_number}/{flight_date}", headers=headers)
-            if response.status_code == 200:
-                print("API Key 1 used successfully.")
-                return response.json()
-            else:
-                print(f"API Key 1 failed with status code {response.status_code}. Trying API Key 2...")
-        except Exception as e:
-            print(f"Error with API Key 1: {e}. Trying API Key 2...")
 
-        # Intentar con la segunda clave API
-        headers["x-rapidapi-key"] = api_key_2
-        try:
-            response = requests.get(f"{base_url}{flight_number}/{flight_date}", headers=headers)
-            if response.status_code == 200:
-                print("API Key 2 used successfully.")
-                return response.json()
-            else:
-                print(f"API Key 2 failed with status code {response.status_code}.")
-        except Exception as e:
-            print(f"Error with API Key 2: {e}.")
-
-        # Si ambas claves fallan, retornar None
-        print("Both API keys failed.")
-        return None
->>>>>>> 0c381373
     except Exception as e:
         print(f"Unexpected error: {e}")
         return None