import os
import streamlit as st
from dotenv import load_dotenv
import sys
from pathlib import Path

# Configuración inicial
try:
    print("Iniciando aplicación Avianca Flight Report...")
    
    # Cargar credenciales desde secrets.toml
    supabase_url = st.secrets["supabase"]["url"]
    supabase_key = st.secrets["supabase"]["key"]
    
    # Configurar rutas base
    BASE_DIR = Path(__file__).resolve().parent
    LOGS_DIR = BASE_DIR / "logs"
    LOGS_DIR.mkdir(exist_ok=True)

    # Importar módulos propios
    from src.config.logging_config import setup_logger
    from src.config.supabase_config import initialize_supabase_client, DEFAULT_TABLE_NAME
    from src.components.flight_form import render_flight_form
    from src.components.tabs_manager import render_tabs  # Importar el sistema de pestañas para visualización
    from src.utils.form_utils import create_copy_button
    from src.services.supabase_service import send_data_to_supabase
    from src.components.anuncios_textos import anuncios  # Importar el archivo de textos de anuncios
    from src.services.api_service import fetch_flight_status
    from datetime import date

    # Configurar logger
    logger = setup_logger()
    logger.info("Aplicación iniciada correctamente")

except Exception as e:
    st.error(f"Error al iniciar la aplicación: {str(e)}")
    logger.error(f"Error de inicialización: {str(e)}", exc_info=True)
    st.stop()

# Configuración de la página de Streamlit
try:
    st.set_page_config(
        page_title="Avianca - Reporte de Vuelo",
        page_icon="✈️",
        layout="wide",
        initial_sidebar_state="expanded"
    )
except Exception as e:
    logger.error(f"Error en configuración de página: {str(e)}", exc_info=True)
    st.error("Error al configurar la interfaz de usuario")
    st.stop()

# Inicializar cliente de Supabase con manejo de errores
try:
    client, project_ref, error_msg = initialize_supabase_client()
    if error_msg:
        st.error(error_msg)
        logger.error(f"Error al inicializar Supabase: {error_msg}")
except Exception as e:
    st.error("Error al conectar con la base de datos")
    logger.error(f"Error de conexión Supabase: {str(e)}", exc_info=True)
    st.stop()

# Crear tabs para las diferentes funcionalidades - Ahora con tres pestañas principales
try:
<<<<<<< HEAD
    tab1, tab2, tab3 = st.tabs(["🛫 Ingreso de Datos", "📊 Visualizador", "📢 Anuncios"])
=======
    tab1, tab4, tab3, tab2 = st.tabs(["🛫 Ingreso de Datos", "📢 Anuncios (beta)", "🛬 Estado de Vuelo", "📊 Visualizador (beta)"])
>>>>>>> 0c381373
except Exception as e:
    logger.error(f"Error al crear tabs: {str(e)}", exc_info=True)
    st.error("Error al cargar la interfaz de usuario")
    st.stop()

# Tab 1: Ingreso de Datos
with tab1:
    try:
        st.title("✈️ Ingreso de Datos - Reporte de Vuelo")

        # Inicializar form_data en session_state si no existe
        if "form_data" not in st.session_state:
            st.session_state.form_data = None

        # Renderizar el formulario de vuelo
        form_submitted, form_data = render_flight_form()

        if form_submitted and form_data:
            st.session_state.form_data = form_data
            st.success("Datos revisados correctamente.")
            logger.info("Datos del formulario validados correctamente")

        # Mostrar datos de revisión si existen
        if st.session_state.form_data:
            st.subheader("📑 Revisión de Datos")
            display_data = st.session_state.form_data["data_to_display"]

            # Agrupar los datos por categorías más lógicas
            operation_times = {k: v for k, v in display_data.items() if k in [
                'std', 'atd', 'groomers_in', 'groomers_out', 'crew_at_gate',
                'ok_to_board', 'flight_secure', 'cierre_de_puerta', 'push_back'
            ]}
            flight_info = {k: v for k, v in display_data.items() if any(x in k.lower() for x in ['flight', 'route', 'aircraft']) and k not in operation_times}
            customs_info = {k: v for k, v in display_data.items() if k in ['customs_in', 'customs_out']}
            passenger_info = {k: v for k, v in display_data.items() if k in ['total_pax', 'pax_c', 'pax_y', 'infants']}
            delay_info = {k: v for k, v in display_data.items() if k in ['delay', 'delay_code']}
            wchr_info = {k: v for k, v in display_data.items() if k in ['wchr_current_flight', 'wchr_previous_flight', 'agents_current_flight', 'agents_previous_flight']}
            gate_carrousel_info = {k: v for k, v in display_data.items() if k in ['gate', 'carrousel']}
            other_info = {k: v for k, v in display_data.items() if k not in operation_times and k not in flight_info and k not in customs_info and k not in passenger_info and k not in delay_info and k not in wchr_info and k not in gate_carrousel_info}

            # Combinar información adicional e información del vuelo
            st.subheader("✈️ Información del Vuelo")
            combined_info = {**flight_info, **other_info}
            cols = st.columns(3)
            for i, (key, value) in enumerate(combined_info.items()):
                cols[i % 3].write(f"*{key}:* {value}")

            # Mostrar información de tiempos de operación
            st.subheader("⏰ Tiempos de Operación")
            cols = st.columns(3)
            for i, (key, value) in enumerate(operation_times.items()):
                cols[i % 3].write(f"*{key}:* {value}")


            # Mostrar información de customs
            st.subheader("📋 Información de Customs")
            cols = st.columns(2)
            for i, (key, value) in enumerate(customs_info.items()):
                cols[i % 2].write(f"*{key}:* {value}")

            # Mostrar información de pasajeros
            st.subheader("👥 Información de Pasajeros")
            cols = st.columns(2)
            for i, (key, value) in enumerate(passenger_info.items()):
                cols[i % 2].write(f"*{key}:* {value}")

            # Mostrar información de Gate Bag
            st.subheader("🧳 Información de Gate Bag")
            st.write(f"*Gate Bag:* {display_data.get('gate_bag', '')}")

            # Asegurar que Total Pax y Gate Bag se muestren correctamente en el reporte generado
            report_text = f"""
🚀 *Datos Básicos*:
*Fecha de vuelo:* {display_data.get('flight_date', '')}
*Origen:* {display_data.get('origin', '')}
*Destino:* {display_data.get('destination', '')}
*Número de vuelo:* {display_data.get('flight_number', '')}

⏰ *Tiempos:*
*STD:* {display_data.get('std', '')}
*ATD:* {display_data.get('atd', '')}
*Groomers In:* {display_data.get('groomers_in', '')}
*Groomers Out:* {display_data.get('groomers_out', '')}
*Crew at Gate:* {display_data.get('crew_at_gate', '')}
*OK to Board:* {display_data.get('ok_to_board', '')}
*Flight Secure:* {display_data.get('flight_secure', '')}
*Cierre de Puerta:* {display_data.get('cierre_de_puerta', '')}
*Push Back:* {display_data.get('push_back', '')}

📋 *Información de Customs:*
*Customs In:* {display_data.get('customs_in', '')}
*Customs Out:* {display_data.get('customs_out', '')}

👥 *Información de Pasajeros:*
*Total Pax:* {display_data.get('pax_ob_total', '')}
*PAX C:* {display_data.get('pax_c', '')}
*PAX Y:* {display_data.get('pax_y', '')}
*Infantes:* {display_data.get('infants', '')}

⏳ *Información por Demoras:*
*Delay:* {display_data.get('delay', '')}
*Delay Code:* {display_data.get('delay_code', '')}

💬 *WCHR:*
*WCHR Vuelo Llegada:* {display_data.get('wchr_previous_flight', '')}
*Agentes Vuelo Llegada:* {display_data.get('agents_previous_flight', '')}
*WCHR Vuelo Salida:* {display_data.get('wchr_current_flight', '')}
*Agentes Vuelo Salida:* {display_data.get('agents_current_flight', '')}

📍 *Información de Gate y Carrusel:*
*Gate:* {display_data.get('gate', '')}
*Carrousel:* {display_data.get('carrousel', '')}

🧳 *Información de Gate Bag:*
*Gate Bag:* {display_data.get('gate_bag', '')}

💬 *Comentarios:*
{display_data.get('comments', '')}
"""
            st.text_area("Reporte Generado", value=report_text.strip(), height=300)

            # Botón para enviar a Supabase
            if st.button("Enviar y Finalizar"):
                try:
                    database_data = st.session_state.form_data["data_for_database"]
                    success, error_message = send_data_to_supabase(client, DEFAULT_TABLE_NAME, database_data)
                    
                    if success:
                        st.success("Datos enviados exitosamente a la base de datos")
                        logger.info("Datos enviados exitosamente a Supabase")
                    else:
                        st.error(f"Error al enviar datos: {error_message}")
                        logger.error(f"Error al enviar datos a Supabase: {error_message}")
                except Exception as e:
                    st.error("Error al procesar el envío de datos")
                    logger.error(f"Error en envío de datos: {str(e)}", exc_info=True)

            # Botón para copiar el reporte generado
            create_copy_button(report_text)

    except Exception as e:
        logger.error(f"Error en Tab 1: {str(e)}", exc_info=True)
        st.error("Error al procesar los datos del formulario")

<<<<<<< HEAD
# Tab 2: Visualizador (ahora solo incluye Line de Tiempo, Análisis y Resumen)
with tab2:
    try:
        # Usar el sistema de pestañas modular para visualización
        render_tabs(client)
    except Exception as e:
        logger.error(f"Error en Tab 2: {str(e)}", exc_info=True)
        st.error("Error al cargar la visualización de eventos")

# Tab 3: Anuncios
with tab3:
=======
# Tab 4: Anuncios
with tab4:
>>>>>>> 0c381373
    try:
        st.title("✈️ Anuncio de Arrivals")

        # Botones para seleccionar vuelo
        col1, col2, col3 = st.columns(3)
        with col1:
            av254_button = st.button("AV254")
        with col2:
            av626_button = st.button("AV626")
        with col3:
            av204_button = st.button("AV204")

        # Variable para almacenar el número de banda
        baggage_belt_number = "____"

        # Llamar a la API según el botón presionado
        flight_data = None  # Inicializar como None para evitar llamadas automáticas
        if av254_button:
            flight_data = fetch_flight_status("AV254", date.today().strftime("%Y-%m-%d"))
        elif av626_button:
            logger.info(f"Consultando API para vuelo AV626 en la fecha {date.today().strftime('%Y-%m-%d')}")
            flight_data = fetch_flight_status("AV626", date.today().strftime("%Y-%m-%d"))
            logger.info(f"Datos devueltos por la API: {flight_data}")
        elif av204_button:
            flight_data = fetch_flight_status("AV204", date.today().strftime("%Y-%m-%d"))

        # Ajustar la lógica para buscar la entrada correcta en los datos devueltos por la API
        if flight_data:
            for entry in flight_data:
                arrival_info = entry.get('arrival', {})
                if 'baggageBelt' in arrival_info:
                    logger.info(f"Entrada seleccionada con número de banda: {arrival_info}")
                    baggage_belt_number = arrival_info.get('baggageBelt', "____")
                    break
            else:
                logger.warning("No se encontró ninguna entrada con número de banda en los datos devueltos por la API.")
        else:
            logger.warning("No se encontraron datos para el vuelo seleccionado o la respuesta de la API está vacía.")

        # Sección de Arrivals con el número de banda actualizado
        st.markdown(
            f"""
            <div style='background-color:#f0f8ff; padding:15px; border-radius:10px; margin-bottom:20px;'>
                Les damos la bienvenida a la ciudad de Toronto. Para su comodidad, les informamos que la banda asignada para recoger su equipaje es la número {baggage_belt_number}.
                Si tiene conexión dentro de Canadá en un vuelo doméstico, deberá recoger su equipaje y llevarlo a la banda de equipaje de conexión.
                <hr style='border:1px solid #ccc;'>
                Welcome to Toronto. For your convenience, the carousel assigned to pick up your luggage is number {baggage_belt_number}.
                All passengers with a connecting domestic flight within Canada must pick up their bag and drop it off at the connection baggage belt.
            </div>
            """,
            unsafe_allow_html=True
        )

        st.title("👪🏽 Anuncio de Abordaje")

        # Sección de Inicio de Abordaje con texto interpolado
        st.markdown(
            f"""
            <div style='background-color:#e8f5e9; padding:15px; border-radius:10px; margin-bottom:20px;'>
                {anuncios['boarding_details']['inicio_abordaje']['es']}
                {anuncios['boarding_details']['inicio_abordaje']['en']}
            </div>
            """,
            unsafe_allow_html=True
        )

        # Subsecciones de abordaje con diseño mejorado
        sections = [
            ("🛡️ Preabordaje", "preboarding"),
            ("🌟 Grupo A", "group_a"),
            ("👶 Abordaje Familia con Niños", "family_boarding"),
            ("🛫 Grupo B", "group_b"),
            ("🎒 Grupo C", "group_c"),
            ("📜 Grupo D y E", "group_d_e"),
            ("📦 Grupo F (Pasajeros XS o BASIC)", "group_f")
        ]

        for title, key in sections:
            st.markdown(
                f"""
                <div style='background-color:#f9fbe7; padding:15px; border-radius:10px; margin-bottom:20px;'>
                    <h3>{title}</h3>
                    <p>{anuncios['boarding_details'][key]['es']}</p>
                    <hr style='border:1px solid #ccc;'>
                    <p>{anuncios['boarding_details'][key]['en']}</p>
                </div>
                """,
                unsafe_allow_html=True
            )

    except Exception as e:
        logger.error(f"Error en la pestaña de anuncios: {str(e)}", exc_info=True)
        st.error("Error al procesar los anuncios")

# Tab 3: Estado de Vuelo (nueva pestaña principal)
with tab3:
    try:
        # Renderizar directamente la pestaña de estado de vuelo
        render_flight_status_tab(client)
    except Exception as e:
        logger.error(f"Error en Tab 3: {str(e)}", exc_info=True)
        st.error("Error al cargar la información de estado de vuelo")

# Tab 2: Visualizador (ahora solo incluye Line de Tiempo, Análisis y Resumen)
with tab2:
    try:
        # Usar el sistema de pestañas modular para visualización
        render_tabs(client)
    except Exception as e:
        logger.error(f"Error en Tab 2: {str(e)}", exc_info=True)
        st.error("Error al cargar la visualización de eventos")<|MERGE_RESOLUTION|>--- conflicted
+++ resolved
@@ -63,11 +63,7 @@
 
 # Crear tabs para las diferentes funcionalidades - Ahora con tres pestañas principales
 try:
-<<<<<<< HEAD
     tab1, tab2, tab3 = st.tabs(["🛫 Ingreso de Datos", "📊 Visualizador", "📢 Anuncios"])
-=======
-    tab1, tab4, tab3, tab2 = st.tabs(["🛫 Ingreso de Datos", "📢 Anuncios (beta)", "🛬 Estado de Vuelo", "📊 Visualizador (beta)"])
->>>>>>> 0c381373
 except Exception as e:
     logger.error(f"Error al crear tabs: {str(e)}", exc_info=True)
     st.error("Error al cargar la interfaz de usuario")
@@ -211,8 +207,6 @@
     except Exception as e:
         logger.error(f"Error en Tab 1: {str(e)}", exc_info=True)
         st.error("Error al procesar los datos del formulario")
-
-<<<<<<< HEAD
 # Tab 2: Visualizador (ahora solo incluye Line de Tiempo, Análisis y Resumen)
 with tab2:
     try:
@@ -224,10 +218,6 @@
 
 # Tab 3: Anuncios
 with tab3:
-=======
-# Tab 4: Anuncios
-with tab4:
->>>>>>> 0c381373
     try:
         st.title("✈️ Anuncio de Arrivals")
 
